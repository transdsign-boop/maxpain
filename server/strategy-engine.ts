--- conflicted
+++ resolved
@@ -1062,7 +1062,7 @@
     console.log(`═══════════════════════════════════════════════════════════════`);
     
     // DEFENSIVE CHECK: Verify no existing position (this function should ONLY be called for new positions)
-    // Portfolio limits block new positions, but DCA layers are only limited by their position's reserved budget
+    // Portfolio limits should NEVER block DCA layers - only new positions
     const existingPositionCheck = strategy.hedgeMode
       ? await storage.getPositionBySymbolAndSide(session.id, liquidation.symbol, positionSide)
       : await storage.getPositionBySymbol(session.id, liquidation.symbol);
@@ -1150,35 +1150,20 @@
       
       const maxRiskPercent = parseFloat(strategy.maxPortfolioRiskPercent);
       
-      // Use RESERVED risk (max theoretical risk if all DCA layers fill) to block new positions
-      // This ensures worst-case scenario stays within risk limits
-      // NEW POSITIONS: Strict limit at maxRiskPercent (no buffer)
-      const currentReservedRisk = portfolioRisk.reservedRiskPercentage;
+      // Use FILLED risk (current positions at SL) to block new positions
+      // This ensures if all SLs hit at once, max loss <= maxRiskPercent
       const currentFilledRisk = portfolioRisk.filledRiskPercentage;
-      const remainingRiskPercent = maxRiskPercent - currentReservedRisk;
-
-      console.log(`📊 Risk Check (NEW POSITION): Reserved=${currentReservedRisk.toFixed(1)}%, Filled=${currentFilledRisk.toFixed(1)}%, Max=${maxRiskPercent}%, Remaining=${remainingRiskPercent.toFixed(1)}%`);
-
+      const remainingRiskPercent = maxRiskPercent - currentFilledRisk;
+      
       // Check if there's any remaining risk budget (with 0.05% minimum threshold)
       if (remainingRiskPercent < 0.05) {
-        console.log(`\n═══════════════════════════════════════════════════════════════`);
-        console.log(`🚫 NEW POSITION BLOCKED: Global Reserved Risk Limit Reached`);
-        console.log(`═══════════════════════════════════════════════════════════════`);
-        console.log(`   Current Reserved Risk: ${currentReservedRisk.toFixed(1)}% (max if all DCA layers fill)`);
-        console.log(`   Current Filled Risk: ${currentFilledRisk.toFixed(1)}% (actual current exposure)`);
-        console.log(`   Max Portfolio Risk: ${maxRiskPercent}%`);
-        console.log(`   Remaining Budget: ${remainingRiskPercent.toFixed(2)}% (< 0.05% threshold)`);
-        console.log(`   `);
-        console.log(`   ℹ️  BLOCKING NEW POSITIONS ONLY`);
-        console.log(`   ✅ DCA layers on existing positions still allowed`);
-        console.log(`   ✅ Layers only constrained by their position's reserved budget`);
-        console.log(`═══════════════════════════════════════════════════════════════\n`);
+        console.log(`🚫 PORTFOLIO RISK LIMIT: No remaining risk budget (filled: ${currentFilledRisk.toFixed(1)}%, max: ${maxRiskPercent}%, remaining: ${remainingRiskPercent.toFixed(2)}%)`);
         wsBroadcaster.broadcastTradeBlock({
           blocked: true,
-          reason: `Risk limit: ${currentReservedRisk.toFixed(1)}% reserved of ${maxRiskPercent}% max`,
+          reason: `Risk limit: ${currentFilledRisk.toFixed(1)}% of ${maxRiskPercent}% used`,
           type: 'risk_limit'
         });
-
+        
         // Log error to database for audit trail
         await this.logTradeEntryError({
           strategy,
@@ -1186,10 +1171,10 @@
           side: positionSide,
           attemptType: 'entry',
           reason: 'no_remaining_risk_budget',
-          errorDetails: `No remaining risk budget for new positions (reserved: ${currentReservedRisk.toFixed(1)}%, filled: ${currentFilledRisk.toFixed(1)}%, max: ${maxRiskPercent}%, remaining: ${remainingRiskPercent.toFixed(2)}%)`,
+          errorDetails: `No remaining risk budget (filled: ${currentFilledRisk.toFixed(1)}%, max: ${maxRiskPercent}%, remaining: ${remainingRiskPercent.toFixed(2)}%)`,
           liquidationValue: parseFloat(liquidation.value),
         });
-
+        
         return false;
       }
       
@@ -1435,36 +1420,10 @@
 
   // Determine if we should add a layer to existing position
   private async shouldAddLayer(
-    strategy: Strategy,
-    position: Position,
+    strategy: Strategy, 
+    position: Position, 
     liquidation: Liquidation
   ): Promise<boolean> {
-    // CASCADE AUTO-BLOCK CHECK: Block layers on symbols with cascade detection
-    if (cascadeDetectorService.isBlocking(liquidation.symbol)) {
-      console.log(`\n═══════════════════════════════════════════════════════════════`);
-      console.log(`🚫 DCA LAYER BLOCKED: Cascade Auto-Block Active`);
-      console.log(`═══════════════════════════════════════════════════════════════`);
-      console.log(`   Symbol: ${liquidation.symbol}`);
-      console.log(`   Position: ${position.side.toUpperCase()}`);
-      console.log(`   Reason: Symbol has cascade detection autoBlock=true`);
-      console.log(`   `);
-      console.log(`   ℹ️  Cascade detector has identified extreme market conditions`);
-      console.log(`   ⚠️  Both new positions AND DCA layers blocked for this symbol`);
-      console.log(`═══════════════════════════════════════════════════════════════\n`);
-
-      await this.logTradeEntryError({
-        strategy,
-        symbol: liquidation.symbol,
-        side: position.side,
-        attemptType: 'layer',
-        reason: 'cascade_auto_block',
-        errorDetails: `Cascade auto-block active for ${liquidation.symbol}`,
-        liquidationValue: parseFloat(liquidation.value),
-      });
-
-      return false;
-    }
-
     // Check if we haven't exceeded max layers
     // CRITICAL: Use layersPlaced (not layersFilled) to prevent exceeding maxLayers
     // layersPlaced increments IMMEDIATELY when order is placed (line 2386)
@@ -1505,32 +1464,34 @@
       }
       
       // Get position's reserved risk (total allocated for full DCA schedule)
-      const reservedRiskDollars = position.reservedRiskDollars
-        ? parseFloat(position.reservedRiskDollars)
+      const reservedRiskDollars = position.reservedRiskDollars 
+        ? parseFloat(position.reservedRiskDollars) 
         : null;
-
-      // NO GLOBAL PORTFOLIO RISK CHECK FOR DCA LAYERS
-      // Rationale: Reserved risk is already allocated when position opens (accounting for full DCA schedule)
-      // Each position has its own reserved budget - layers only need to fit within that budget
-      // This allows positions to fill completely to maxLayers setting regardless of global portfolio state
-      // New positions are still blocked by global reserved risk check, but existing positions can finish their DCA plan
-
-      console.log(`\n═══════════════════════════════════════════════════════════════`);
-      console.log(`📊 DCA LAYER RISK CHECK (Position-Level Only)`);
-      console.log(`═══════════════════════════════════════════════════════════════`);
-      console.log(`   Symbol: ${position.symbol} ${position.side.toUpperCase()}`);
-      console.log(`   Layer: ${(position.layersPlaced || position.layersFilled || 0) + 1} of ${strategy.maxLayers} max`);
-      console.log(`   Position Reserved Risk: $${reservedRiskDollars?.toFixed(2) || 'N/A (legacy)'}`);
-      console.log(`   `);
-      console.log(`   ℹ️  NO GLOBAL PORTFOLIO RISK CHECK`);
-      console.log(`   ✅ Only checking if layer fits within position's reserved budget`);
-      console.log(`   ✅ Positions can fill to maxLayers regardless of global portfolio state`);
-      console.log(`═══════════════════════════════════════════════════════════════\n`);
-
-      // Legacy positions without reserved risk - allow them to continue (grandfathered in)
+      
       if (!reservedRiskDollars) {
         console.warn(`⚠️ Position ${position.id} has no reserved risk - this is a legacy position`);
-        console.log(`   ✅ Allowing layer for legacy position (no reserved budget to check against)`);
+        console.log(`   Falling back to global risk check for safety`);
+        // For legacy positions without reserved risk, we need to check global limits
+        const portfolioRisk = await this.calculatePortfolioRisk(strategy, session);
+        const maxRiskPercent = parseFloat(strategy.maxPortfolioRiskPercent);
+        const remainingRiskPercent = maxRiskPercent - portfolioRisk.filledRiskPercentage;
+        
+        if (remainingRiskPercent < 0.05) {
+          console.log(`🚫 PORTFOLIO RISK LIMIT (Layer/Legacy): No remaining risk budget (filled: ${portfolioRisk.filledRiskPercentage.toFixed(1)}%, max: ${maxRiskPercent}%, remaining: ${remainingRiskPercent.toFixed(2)}%)`);
+          
+          // Log error to database for audit trail
+          await this.logTradeEntryError({
+            strategy,
+            symbol: liquidation.symbol,
+            side: position.side,
+            attemptType: 'layer',
+            reason: 'risk_budget_exceeded_legacy',
+            errorDetails: `Legacy position: No remaining risk budget (filled: ${portfolioRisk.filledRiskPercentage.toFixed(1)}%, max: ${maxRiskPercent}%, remaining: ${remainingRiskPercent.toFixed(2)}%)`,
+            liquidationValue: parseFloat(liquidation.value),
+          });
+          
+          return false;
+        }
       }
       
       // Import DCA function
@@ -1589,41 +1550,15 @@
       
       // For positions with reserved risk: Check if layer fits within reserved budget
       if (reservedRiskDollars) {
-        // Calculate current filled risk for THIS position using ACTUAL SL methodology
+        // Calculate current filled risk for THIS position
         const currentQuantity = Math.abs(parseFloat(position.totalQuantity));
         const avgEntry = parseFloat(position.avgEntryPrice);
 
-<<<<<<< HEAD
-        // 🔧 Use adaptive SL if enabled (same as portfolio risk calculation)
-        let effectiveSlPercent: number;
-        if (strategyWithDCA && strategyWithDCA.adaptive_sl_enabled) {
-          try {
-            const { calculateATRPercent } = await import('./dca-calculator');
-            const atrPercent = await calculateATRPercent(position.symbol, 10, process.env.ASTER_API_KEY, process.env.ASTER_SECRET_KEY);
-            const slAtrMultiplier = parseFloat(String(strategyWithDCA.sl_atr_multiplier || '2.0'));
-            const minSlPercent = parseFloat(String(strategyWithDCA.min_sl_percent || '1.0'));
-            const maxSlPercent = parseFloat(String(strategyWithDCA.max_sl_percent || '5.0'));
-
-            const rawSlPercent = atrPercent * slAtrMultiplier;
-            effectiveSlPercent = Math.max(minSlPercent, Math.min(maxSlPercent, rawSlPercent));
-          } catch (error: any) {
-            console.warn(`⚠️ Failed to calculate adaptive SL for layer check, using fallback:`, error.message);
-            effectiveSlPercent = parseFloat(strategy.stopLossPercent);
-          }
-        } else {
-          effectiveSlPercent = parseFloat(strategy.stopLossPercent);
-        }
-
-        const currentStopLoss = position.side === 'long'
-          ? avgEntry * (1 - effectiveSlPercent / 100)
-          : avgEntry * (1 + effectiveSlPercent / 100);
-=======
         // Use adaptive SL if enabled - respects per-symbol ATR calculation
         const { calculateStopLossPrice } = await import('./adaptive-sl-tp-utils');
         const slResult = await calculateStopLossPrice(strategy, position.symbol, avgEntry, position.side);
         const currentStopLoss = slResult.price;
 
->>>>>>> 302ed9f7
         const currentLossPerUnit = position.side === 'long'
           ? avgEntry - currentStopLoss
           : currentStopLoss - avgEntry;
@@ -1631,21 +1566,11 @@
         
         // Check if new layer fits within reserved budget
         const projectedPositionRisk = currentFilledRiskDollars + newLayerRiskDollars;
-
+        
         if (projectedPositionRisk > reservedRiskDollars * 1.01) { // 1% tolerance for float precision
-          console.log(`\n═══════════════════════════════════════════════════════════════`);
-          console.log(`🚫 DCA LAYER BLOCKED: Position Reserved Budget Exceeded`);
-          console.log(`═══════════════════════════════════════════════════════════════`);
-          console.log(`   Symbol: ${position.symbol} ${position.side.toUpperCase()}`);
-          console.log(`   New Layer Risk: $${newLayerRiskDollars.toFixed(2)}`);
-          console.log(`   Current Filled Risk: $${currentFilledRiskDollars.toFixed(2)}`);
-          console.log(`   Projected Total Risk: $${projectedPositionRisk.toFixed(2)}`);
-          console.log(`   Position Reserved Budget: $${reservedRiskDollars.toFixed(2)}`);
-          console.log(`   `);
-          console.log(`   ℹ️  This is a POSITION-LEVEL check (not global portfolio)`);
-          console.log(`   ⚠️  Position would exceed its allocated reserved risk budget`);
-          console.log(`═══════════════════════════════════════════════════════════════\n`);
-
+          console.log(`🚫 RESERVED BUDGET EXCEEDED: New layer $${newLayerRiskDollars.toFixed(2)} would exceed position's reserved budget`);
+          console.log(`   Current filled: $${currentFilledRiskDollars.toFixed(2)}, Reserved: $${reservedRiskDollars.toFixed(2)}, Projected: $${projectedPositionRisk.toFixed(2)}`);
+          
           // Log error to database for audit trail
           await this.logTradeEntryError({
             strategy,
@@ -1656,12 +1581,11 @@
             errorDetails: `New layer $${newLayerRiskDollars.toFixed(2)} would exceed position's reserved budget (filled: $${currentFilledRiskDollars.toFixed(2)}, reserved: $${reservedRiskDollars.toFixed(2)}, projected: $${projectedPositionRisk.toFixed(2)})`,
             liquidationValue: parseFloat(liquidation.value),
           });
-
+          
           return false;
         }
-
-        console.log(`✅ LAYER APPROVED: Fits within position's reserved budget`);
-        console.log(`   Current filled: $${currentFilledRiskDollars.toFixed(2)} + New layer: $${newLayerRiskDollars.toFixed(2)} = $${projectedPositionRisk.toFixed(2)} (Reserved: $${reservedRiskDollars.toFixed(2)})`);
+        
+        console.log(`✅ Layer fits within reserved budget: filled=$${currentFilledRiskDollars.toFixed(2)}, +layer=$${newLayerRiskDollars.toFixed(2)}, reserved=$${reservedRiskDollars.toFixed(2)}`);
       }
       
       layerRiskCheckPassed = true;
@@ -2099,11 +2023,7 @@
         };
       }
       
-<<<<<<< HEAD
-      console.log(`   Total Balance (wallet + unrealized): $${currentBalance.toFixed(2)}`);
-=======
       console.log(`   Total Balance (wallet + unrealized): $${currentBalance.toFixed(2)}, SL: ${strategy.adaptiveSlEnabled ? 'adaptive (ATR-based per position)' : 'fixed ' + strategy.stopLossPercent + '%'}`);
->>>>>>> 302ed9f7
 
       // Calculate BOTH filled risk (current exposure) and reserved risk (full DCA potential)
       // DYNAMIC CALCULATION: Recalculate reserved risk using CURRENT strategy settings
@@ -2113,53 +2033,11 @@
       // Import DCA calculator for dynamic risk calculation
       const { calculateDCALevels, calculateATRPercent } = await import('./dca-calculator');
       const { getStrategyWithDCA } = await import('./dca-sql');
-<<<<<<< HEAD
-=======
       const { calculateStopLossPrice } = await import('./adaptive-sl-tp-utils');
->>>>>>> 302ed9f7
 
       // Fetch current DCA parameters once (same for all positions)
       const strategyWithDCA = await getStrategyWithDCA(strategy.id);
 
-<<<<<<< HEAD
-      for (const position of deduplicatedPositions) {
-        const entryPrice = parseFloat(position.avgEntryPrice);
-        const isLong = position.side === 'long';
-        const filledQuantity = Math.abs(parseFloat(position.totalQuantity));
-
-        // 🔧 CRITICAL FIX: Use ACTUAL stop loss methodology (adaptive SL if enabled)
-        // This ensures risk calculations match real protective orders
-        let effectiveSlPercent: number;
-        let slSource: string;
-
-        if (strategyWithDCA && strategyWithDCA.adaptive_sl_enabled) {
-          // Adaptive SL: Calculate using ATR × multiplier, clamped to min/max
-          try {
-            const atrPercent = await calculateATRPercent(position.symbol, 10, process.env.ASTER_API_KEY, process.env.ASTER_SECRET_KEY);
-            const slAtrMultiplier = parseFloat(String(strategyWithDCA.sl_atr_multiplier || '2.0'));
-            const minSlPercent = parseFloat(String(strategyWithDCA.min_sl_percent || '1.0'));
-            const maxSlPercent = parseFloat(String(strategyWithDCA.max_sl_percent || '5.0'));
-
-            const rawSlPercent = atrPercent * slAtrMultiplier;
-            effectiveSlPercent = Math.max(minSlPercent, Math.min(maxSlPercent, rawSlPercent));
-            slSource = `adaptive: ${effectiveSlPercent.toFixed(2)}% (ATR ${atrPercent.toFixed(2)}% × ${slAtrMultiplier})`;
-          } catch (error: any) {
-            console.warn(`⚠️ Failed to calculate adaptive SL for ${position.symbol}, using fallback:`, error.message);
-            effectiveSlPercent = parseFloat(strategy.stopLossPercent);
-            slSource = `fallback: ${effectiveSlPercent}%`;
-          }
-        } else {
-          // Fixed SL: Use configured stopLossPercent
-          effectiveSlPercent = parseFloat(strategy.stopLossPercent);
-          slSource = `fixed: ${effectiveSlPercent}%`;
-        }
-
-        // Calculate stop loss price based on entry price and EFFECTIVE SL%
-        const stopLossPrice = isLong
-          ? entryPrice * (1 - effectiveSlPercent / 100)
-          : entryPrice * (1 + effectiveSlPercent / 100);
-        
-=======
       // Calculate FILLED RISK from all exchange positions
       for (const position of positionsForCalculation) {
         const entryPrice = position.entryPrice;
@@ -2171,7 +2049,6 @@
         const stopLossPrice = slResult.price;
         const stopLossPercent = slResult.percent;
 
->>>>>>> 302ed9f7
         // Calculate loss per unit
         const lossPerUnit = isLong
           ? entryPrice - stopLossPrice
@@ -2181,31 +2058,6 @@
         const filledLoss = lossPerUnit * filledQuantity;
         totalFilledLoss += filledLoss;
 
-<<<<<<< HEAD
-        // Reserved risk: Total theoretical max risk if ALL DCA layers fill THEN hit SL
-        // This represents worst-case scenario for portfolio risk management
-        let reservedLoss = filledLoss; // Minimum: must be at least filled risk
-        let scheduleSource = 'filled qty (no reserve)';
-
-        // PREFER stored reserved risk (calculated when position was opened with all layers planned)
-        // This is the TRUE max risk - what was reserved for the full DCA schedule
-        if (position.reservedRiskDollars) {
-          const storedReserve = parseFloat(position.reservedRiskDollars);
-
-          // Stored value should always be >= filled risk
-          // If it's less, the stored value is outdated (e.g., SL methodology changed)
-          if (storedReserve >= filledLoss) {
-            reservedLoss = storedReserve;
-            scheduleSource = `stored (${position.layersFilled || 0}/${strategy.maxLayers} filled)`;
-          } else {
-            console.warn(`⚠️ Stored reserve $${storedReserve.toFixed(2)} < filled $${filledLoss.toFixed(2)} for ${position.symbol} - recalculating`);
-            // Need to recalculate because SL methodology likely changed
-          }
-        }
-
-        // Recalculate if no stored value OR stored value is invalid
-        if (reservedLoss === filledLoss && strategyWithDCA) {
-=======
         console.log(`   ${position.symbol} ${position.side}: SL=${stopLossPercent.toFixed(1)}%, filled=$${filledLoss.toFixed(2)}`);
       }
 
@@ -2245,83 +2097,58 @@
         
         // Recalculate reserved risk based on CURRENT maxLayers and other DCA settings
         if (strategyWithDCA) {
->>>>>>> 302ed9f7
           try {
-            // Get layers filled so far (allow 0 for reconciled positions without fill history)
-            const layersFilled = position.layersFilled ?? 1; // Use nullish coalescing to allow 0
-            const maxLayers = strategy.maxLayers;
-
-            if (layersFilled >= maxLayers) {
-              // All layers are filled - reserved = filled
-              reservedLoss = filledLoss;
-              scheduleSource = `all ${maxLayers} layers filled`;
-            } else {
-              // Calculate theoretical risk for REMAINING unfilled layers
-              // This requires recalculating the DCA schedule to get layer prices/quantities
-              const atrPercent = await calculateATRPercent(position.symbol, 10, process.env.ASTER_API_KEY, process.env.ASTER_SECRET_KEY);
-              const symbolPrecision = this.symbolPrecisionCache.get(position.symbol);
-              const minNotional = symbolPrecision?.minNotional || 5.0;
-              const minQty = symbolPrecision?.minQty || 0;
-
-              const fullStrategy = {
-                ...strategy,
-                dcaStartStepPercent: String(strategyWithDCA.dca_start_step_percent),
-                dcaSpacingConvexity: String(strategyWithDCA.dca_spacing_convexity),
-                dcaSizeGrowth: String(strategyWithDCA.dca_size_growth),
-                dcaMaxRiskPercent: String(strategyWithDCA.dca_max_risk_percent),
-                dcaVolatilityRef: String(strategyWithDCA.dca_volatility_ref),
-                dcaExitCushionMultiplier: String(strategyWithDCA.dca_exit_cushion_multiplier),
-                maxLayers: strategy.maxLayers,
-              };
-
-              // Calculate fresh DCA schedule to get theoretical total risk
-              const dcaResult = calculateDCALevels(fullStrategy, {
-                entryPrice: parseFloat(position.initialEntryPrice || position.avgEntryPrice), // Use INITIAL entry, not average
-                side: position.side,
-                currentBalance,
-                leverage: parseFloat(strategy.leverage),
-                atrPercent,
-                minNotional,
-                minQty,
-              });
-
-              // The totalRiskDollars represents max risk if all layers fill from INITIAL entry
-              // Since some layers already filled at actual prices, we need to blend:
-              // - Actual filled risk (using real prices)
-              // - Theoretical remaining risk (scaled by remaining layers)
-              const theoreticalMaxRisk = dcaResult.totalRiskDollars;
-
-              // Conservative estimate: Use the larger of theoretical or filled
-              // (If position moved against us, filled might already exceed theoretical)
-              reservedLoss = Math.max(theoreticalMaxRisk, filledLoss);
-              scheduleSource = `recalculated (${layersFilled}/${maxLayers} filled, ${maxLayers - layersFilled} remain)`;
-            }
+            // Get current ATR for this symbol
+            const atrPercent = await calculateATRPercent(position.symbol, 10, process.env.ASTER_API_KEY, process.env.ASTER_SECRET_KEY);
+            
+            // Get symbol precision for min notional and min quantity
+            const symbolPrecision = this.symbolPrecisionCache.get(position.symbol);
+            const minNotional = symbolPrecision?.minNotional || 5.0;
+            const minQty = symbolPrecision?.minQty || 0;
+
+            // Build strategy with current DCA parameters
+            const fullStrategy = {
+              ...strategy,
+              dcaStartStepPercent: String(strategyWithDCA.dca_start_step_percent),
+              dcaSpacingConvexity: String(strategyWithDCA.dca_spacing_convexity),
+              dcaSizeGrowth: String(strategyWithDCA.dca_size_growth),
+              dcaMaxRiskPercent: String(strategyWithDCA.dca_max_risk_percent),
+              dcaVolatilityRef: String(strategyWithDCA.dca_volatility_ref),
+              dcaExitCushionMultiplier: String(strategyWithDCA.dca_exit_cushion_multiplier),
+              maxLayers: strategy.maxLayers, // ✅ Use CURRENT maxLayers setting
+            };
+            
+            // Recalculate DCA schedule with current settings
+            const dcaResult = calculateDCALevels(fullStrategy, {
+              entryPrice,
+              side: position.side,
+              currentBalance,
+              leverage: parseFloat(strategy.leverage),
+              atrPercent,
+              minNotional,
+              minQty,
+            });
+            
+            // Use recalculated total risk (reflects current maxLayers)
+            reservedLoss = dcaResult.totalRiskDollars;
+            scheduleSource = `dynamic (${strategy.maxLayers} layers)`;
           } catch (error: any) {
-            console.warn(`⚠️ Failed to calculate reserved risk for ${position.symbol}:`, error.message);
-            // Conservative fallback: Assume worst case scenario
-            // For positions without fill history (layersFilled=0), use stored reserve or filled as estimate
-            const layersFilled = position.layersFilled ?? 1; // Use nullish coalescing to allow 0
-            const maxLayers = strategy.maxLayers;
-
-            if (layersFilled === 0) {
-              // Position created via reconciliation - no fill history
-              // Use filled risk as both filled and reserved (conservative)
-              reservedLoss = filledLoss;
-              scheduleSource = `no history (0/${maxLayers}, using filled as reserve)`;
-            } else {
-              reservedLoss = filledLoss * (maxLayers / layersFilled);
-              scheduleSource = `estimated (${layersFilled}/${maxLayers} filled × ${(maxLayers / layersFilled).toFixed(2)})`;
+            console.warn(`⚠️ Failed to recalculate reserved risk for ${position.symbol}:`, error.message);
+            // Fall back to stored value if available
+            if (position.reservedRiskDollars) {
+              reservedLoss = parseFloat(position.reservedRiskDollars);
+              scheduleSource = 'stored reserve (fallback)';
             }
           }
-        }
-
+        } else if (position.reservedRiskDollars) {
+          // No DCA config available, use stored value
+          reservedLoss = parseFloat(position.reservedRiskDollars);
+          scheduleSource = 'stored reserve';
+        }
+        
         totalReservedLoss += reservedLoss;
 
-<<<<<<< HEAD
-        console.log(`   ${position.symbol} ${position.side}: SL=${slSource}, filled=$${filledLoss.toFixed(2)}, reserved=$${reservedLoss.toFixed(2)} (${scheduleSource})`);
-=======
         console.log(`   ${position.symbol} ${position.side} [DB]: reserved=$${reservedLoss.toFixed(2)} (${scheduleSource})`);
->>>>>>> 302ed9f7
       }
       
       // Calculate risk percentages
@@ -2384,16 +2211,15 @@
         }
       }
       
-      // PROACTIVE TRADE BLOCK: Broadcast trade block status if reserved risk exceeds max risk
+      // PROACTIVE TRADE BLOCK: Broadcast trade block status if filled risk exceeds max risk
       // This ensures UI reflects current state even when no liquidations are being evaluated
-      // Uses RESERVED risk (theoretical max if all layers fill) for conservative blocking
+      // ONLY checks filled risk (actual current exposure), NOT reserved risk (theoretical max)
       const maxRiskPercent = parseFloat(strategy.maxPortfolioRiskPercent);
-      if (reservedRiskPercentage > maxRiskPercent) {
-        console.log(`🚨 PROACTIVE BLOCK: Reserved risk ${reservedRiskPercentage.toFixed(1)}% exceeds max ${maxRiskPercent}% - broadcasting trade block`);
-        console.log(`   Reserved: ${reservedRiskPercentage.toFixed(1)}% (max if all layers fill), Filled: ${filledRiskPercentage.toFixed(1)}% (current exposure)`);
+      if (filledRiskPercentage > maxRiskPercent) {
+        console.log(`🚨 PROACTIVE BLOCK: Filled risk ${filledRiskPercentage.toFixed(1)}% exceeds max ${maxRiskPercent}% - broadcasting trade block`);
         wsBroadcaster.broadcastTradeBlock({
           blocked: true,
-          reason: `Risk limit exceeded: ${reservedRiskPercentage.toFixed(1)}% reserved > ${maxRiskPercent}% max`,
+          reason: `Risk limit exceeded: ${filledRiskPercentage.toFixed(1)}% > ${maxRiskPercent}%`,
           type: 'risk_limit_exceeded'
         });
       } else {
