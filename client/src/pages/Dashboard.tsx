--- conflicted
+++ resolved
@@ -18,12 +18,8 @@
 import { Sheet, SheetContent, SheetHeader, SheetTitle, SheetTrigger } from "@/components/ui/sheet";
 import { Input } from "@/components/ui/input";
 import { Label } from "@/components/ui/label";
-<<<<<<< HEAD
-import { Settings2, Pause, Play, AlertTriangle, Menu, BookOpen, AlertCircle, Send } from "lucide-react";
-=======
 import { Collapsible, CollapsibleContent, CollapsibleTrigger } from "@/components/ui/collapsible";
 import { Settings2, Pause, Play, AlertTriangle, Menu, BookOpen, AlertCircle, Send, ChevronDown, ChevronUp } from "lucide-react";
->>>>>>> 302ed9f7
 import { Badge } from "@/components/ui/badge";
 import { toast } from "@/hooks/use-toast";
 import { queryClient, apiRequest } from "@/lib/queryClient";
@@ -66,16 +62,12 @@
 
 export default function Dashboard() {
   const [isConnected, setIsConnected] = useState(true);
-<<<<<<< HEAD
-  
-=======
   const [timeRange, setTimeRange] = useState("1h");
   const [sideFilter, setSideFilter] = useState<"all" | "long" | "short">("all");
   const [minValue, setMinValue] = useState("0");
   const [selectedAssets, setSelectedAssets] = useState<string[]>([]);
   const [settingsLoaded, setSettingsLoaded] = useState(false);
 
->>>>>>> 302ed9f7
   // Trading strategy dialog state
   const [isStrategyDialogOpen, setIsStrategyDialogOpen] = useState(false);
 
@@ -265,6 +257,46 @@
     },
   });
 
+  // Save settings to database
+  const saveSettings = async () => {
+    try {
+      await fetch('/api/settings', {
+        method: 'POST',
+        headers: {
+          'Content-Type': 'application/json',
+        },
+        body: JSON.stringify({
+          selectedAssets,
+          sideFilter,
+          minValue,
+          timeRange,
+        }),
+      });
+    } catch (error) {
+      console.error('Failed to save settings:', error);
+    }
+  };
+
+  // Load settings from database
+  const loadSettings = async () => {
+    try {
+      const response = await fetch('/api/settings');
+      if (response.ok) {
+        const settings = await response.json();
+        if (settings) {
+          setSelectedAssets(settings.selectedAssets || []);
+          setSideFilter(settings.sideFilter || "all");
+          setMinValue(settings.minValue || "0");
+          setTimeRange(settings.timeRange || "1h");
+        }
+      }
+    } catch (error) {
+      console.error('Failed to load settings:', error);
+    } finally {
+      // Mark settings as loaded to enable saving
+      setSettingsLoaded(true);
+    }
+  };
 
   // Real-time WebSocket connection
   useEffect(() => {
@@ -409,6 +441,7 @@
 
     loadInitialData();
     connectWebSocket();
+    loadSettings();
 
     return () => {
       isMounted = false;
@@ -425,6 +458,53 @@
       }
     };
   }, []);
+
+  // Save settings when they change (only after initial load)
+  useEffect(() => {
+    if (settingsLoaded) {
+      saveSettings();
+    }
+  }, [selectedAssets, sideFilter, minValue, timeRange, settingsLoaded]);
+
+  // Filter liquidations based on current filters
+  const filteredLiquidations = liquidations.filter(liq => {
+    // Only show liquidations for assets that are specifically selected to be watched
+    if (!selectedAssets.includes(liq.symbol)) return false;
+    if (sideFilter !== "all" && liq.side !== sideFilter) return false;
+    if (parseFloat(liq.value) < parseFloat(minValue)) return false;
+    
+    // Apply time range filter
+    if (timeRange) {
+      const now = new Date();
+      const liquidationTime = new Date(liq.timestamp);
+      const timeDiffMs = now.getTime() - liquidationTime.getTime();
+      
+      let maxTimeMs: number;
+      switch (timeRange) {
+        case "1m": maxTimeMs = 1 * 60 * 1000; break;
+        case "5m": maxTimeMs = 5 * 60 * 1000; break;
+        case "15m": maxTimeMs = 15 * 60 * 1000; break;
+        case "1h": maxTimeMs = 60 * 60 * 1000; break;
+        case "4h": maxTimeMs = 4 * 60 * 60 * 1000; break;
+        case "1d": maxTimeMs = 24 * 60 * 60 * 1000; break;
+        default: maxTimeMs = 60 * 60 * 1000; // default 1 hour
+      }
+      
+      if (timeDiffMs > maxTimeMs) return false;
+    }
+    
+    return true;
+  });
+
+  // Calculate stats
+  const totalVolume = filteredLiquidations.reduce((sum, liq) => sum + parseFloat(liq.value), 0).toString();
+  const longLiquidations = filteredLiquidations.filter(liq => liq.side === "long").length;
+  const shortLiquidations = filteredLiquidations.filter(liq => liq.side === "short").length;
+  
+  const largestLiquidation = filteredLiquidations.length > 0 ? 
+    filteredLiquidations.reduce((largest, current) => 
+      parseFloat(current.value) > parseFloat(largest.value) ? current : largest
+    ) : null;
 
   const handleRefresh = async () => {
     console.log("Refreshing data...");
@@ -681,9 +761,6 @@
         <MarketSentiment />
 
         {/* VWAP Direction Filter Status */}
-<<<<<<< HEAD
-        {activeStrategy && <VWAPStatusDisplay strategyId={activeStrategy.id} liquidations={liquidations} />}
-=======
         {activeStrategy && (
           <CollapsibleSection
             title="Assets Traded"
@@ -702,7 +779,6 @@
         >
           <StrategyStatus />
         </CollapsibleSection>
->>>>>>> 302ed9f7
 
         {/* Performance Overview */}
         <CollapsibleSection
