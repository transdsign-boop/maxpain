--- conflicted
+++ resolved
@@ -791,18 +791,10 @@
     return 'border';
   };
 
-  // Calculate full SL loss and TP profit amounts
-  const fullSlLoss = -1 * notionalValue * (actualSlPercent / 100);
-  const fullTpProfit = notionalValue * (actualTpPercent / 100);
-
   return (
     <Collapsible open={isExpanded} onOpenChange={setIsExpanded}>
       <div
-<<<<<<< HEAD
-        className={`relative rounded-2xl overflow-hidden ring-1 ring-border shadow-lg transition-all duration-300 ${isFlashing ? 'animate-layer-flash' : ''}`}
-=======
         className={`transition-all duration-300 ${isFlashing ? 'animate-layer-flash' : ''}`}
->>>>>>> 302ed9f7
         data-testid={`position-${position.symbol}`}
       >
         {/* P&L Display - Outside the card */}
@@ -830,66 +822,6 @@
               </div>
             </div>
 
-<<<<<<< HEAD
-            {/* Price data with compact P&L and Close button */}
-            <div className="px-2 py-2 border-t border-border/30">
-              <div className="flex items-center gap-3">
-                {/* Left column: Avg and SL */}
-                <div className="space-y-1.5 flex-shrink-0">
-                  <div>
-                    <div className="text-[10px] text-muted-foreground">Avg:</div>
-                    <div className="text-xs font-medium text-foreground">{formatCurrency(avgEntry)}</div>
-                  </div>
-                  <div>
-                    <div className="text-[10px] text-muted-foreground">SL:</div>
-                    <div className="text-xs text-red-700 dark:text-red-500">
-                      {formatCurrency(stopLossPrice)}
-                      <span className="text-[10px] ml-1 font-bold">({actualSlPercent.toFixed(2)}%)</span>
-                    </div>
-                  </div>
-                </div>
-
-                {/* Center: P&L and Close button */}
-                <div className="flex flex-col items-center justify-center flex-1 gap-1 min-w-0 px-1">
-                  {/* Three P&L values stacked vertically for better visibility */}
-                  <div className="w-full space-y-0.5">
-                    {/* Current P&L - Most important, show first */}
-                    <div className="flex flex-col items-center">
-                      <div className={`text-xl font-black font-mono leading-none ${getPnlColor(unrealizedPnlDollar)}`}>
-                        {unrealizedPnlDollar >= 0 ? '+' : ''}${Math.abs(unrealizedPnlDollar).toFixed(2)}
-                      </div>
-                      <div className={`text-[10px] font-bold font-mono ${getPnlColor(unrealizedPnlPercent)}`}>
-                        {unrealizedPnlPercent >= 0 ? '+' : ''}{unrealizedPnlPercent.toFixed(2)}%
-                      </div>
-                    </div>
-
-                    {/* SL and TP in one row */}
-                    <div className="flex items-center justify-center gap-3 text-[10px] font-mono">
-                      <div className="flex items-center gap-1">
-                        <span className="text-muted-foreground">SL:</span>
-                        <span className="font-bold text-red-600 dark:text-red-500">
-                          ${Math.abs(fullSlLoss).toFixed(2)}
-                        </span>
-                      </div>
-                      <div className="flex items-center gap-1">
-                        <span className="text-muted-foreground">TP:</span>
-                        <span className="font-bold text-lime-600 dark:text-lime-400">
-                          ${fullTpProfit.toFixed(2)}
-                        </span>
-                      </div>
-                    </div>
-                  </div>
-
-                  <button
-                    className="rounded flex items-center justify-center px-2 py-0.5 border border-destructive bg-transparent text-destructive text-[10px] font-semibold transition-all hover:brightness-110 active:scale-95 disabled:opacity-50 disabled:cursor-not-allowed"
-                    data-testid={`button-close-position-${position.symbol}`}
-                    onClick={onClose}
-                    disabled={isClosing}
-                  >
-                    Close
-                  </button>
-                </div>
-=======
             {/* Vertical bar with proportional zones */}
             <div
               className="relative w-4 bg-muted overflow-hidden"
@@ -924,7 +856,6 @@
                   />
                 </>
               )}
->>>>>>> 302ed9f7
 
               {/* Entry line (at the boundary between zones) */}
               <div
@@ -1021,48 +952,6 @@
           </div>
         </div>
 
-<<<<<<< HEAD
-              {/* Center: P&L and Close button */}
-              <div className="flex flex-col items-center justify-center flex-1 gap-1.5">
-                <div className="flex items-center gap-3">
-                  {/* Left: SL Loss */}
-                  <div className="flex flex-col items-center">
-                    <div className="text-[9px] text-muted-foreground">SL</div>
-                    <div className="text-lg font-bold font-mono text-red-600 dark:text-red-500">
-                      -${Math.abs(fullSlLoss).toFixed(2)}
-                    </div>
-                  </div>
-
-                  {/* Center: Current P&L */}
-                  <div className="flex flex-col items-center">
-                    <div className={`text-2xl font-black font-mono leading-none ${getPnlColor(unrealizedPnlDollar)}`}>
-                      {unrealizedPnlDollar >= 0 ? '+' : ''}${Math.abs(unrealizedPnlDollar).toFixed(2)}
-                    </div>
-                    <div className={`text-sm font-bold font-mono ${getPnlColor(unrealizedPnlPercent)}`}>
-                      {unrealizedPnlPercent >= 0 ? '+' : ''}{unrealizedPnlPercent.toFixed(2)}%
-                    </div>
-                    <div className="text-[10px] text-muted-foreground font-mono mt-0.5">
-                      ${notionalValue.toFixed(2)}
-                    </div>
-                  </div>
-
-                  {/* Right: TP Profit */}
-                  <div className="flex flex-col items-center">
-                    <div className="text-[9px] text-muted-foreground">TP</div>
-                    <div className="text-lg font-bold font-mono text-lime-600 dark:text-lime-400">
-                      +${fullTpProfit.toFixed(2)}
-                    </div>
-                  </div>
-                </div>
-                <button
-                  className="rounded flex items-center justify-center px-2 py-0.5 border border-destructive bg-transparent text-destructive text-[10px] font-semibold transition-all hover:brightness-110 active:scale-95 disabled:opacity-50 disabled:cursor-not-allowed"
-                  data-testid={`button-close-position-${position.symbol}`}
-                  onClick={onClose}
-                  disabled={isClosing}
-                >
-                  Close
-                </button>
-=======
         {/* Expandable Details */}
         <CollapsibleContent>
           <div className="mt-1 p-2 rounded-lg border bg-muted/30 w-[250px]">
@@ -1071,7 +960,6 @@
               <div className="flex justify-between">
                 <span className="text-muted-foreground">Qty:</span>
                 <span className="font-mono">{parseFloat(position.totalQuantity).toFixed(4)}</span>
->>>>>>> 302ed9f7
               </div>
               <div className="flex justify-between">
                 <span className="text-muted-foreground">Leverage:</span>
